--- conflicted
+++ resolved
@@ -6,11 +6,7 @@
 """
 import os
 from abc import ABC, abstractmethod
-<<<<<<< HEAD
-from typing import Any, Dict, Generator, Iterable, List, Optional, Tuple
-=======
 from typing import Any, Dict, Generator, Iterable, List, Optional, Tuple, Union
->>>>>>> 209f8ec0
 
 import numpy as np
 import pytorch_lightning as pl
@@ -467,17 +463,12 @@
         batch_size: int = 1,
         tokens_list: List[str] = None,
         pass_mode: str = "forward",
-<<<<<<< HEAD
         silent: bool = False,
     ) -> Tuple[List[np.ndarray]]:
         """Function that computes the logits from sequences.
 
         It returns a list of logits for each sequence. Each sequence in the list
         contains only the amino acid to interest.
-=======
-    ) -> Tuple[np.ndarray, np.ndarray]:
-        """Function that computes the logits from sequences.
->>>>>>> 209f8ec0
 
         Args:
             sequences_list: List of sequences
@@ -503,7 +494,7 @@
         logits = self._compute_logits(inputs, batch_size, pass_mode, silent=silent)
         logits, labels = self._filter_logits(logits, labels, tokens)
 
-        lengths = [len(sequence) for sequence in sequences_list]
+        lengths = [len(sequence) for sequence in sequences]
         splitted_logits = torch.split(logits, lengths, dim=0)
         splitted_logits = [logits.numpy() for logits in splitted_logits]
 
@@ -632,7 +623,7 @@
             torch.Tensor: Tensor of shape [number_of_sequences, embeddings_size]
         """
         if "full" in pool_mode and not all(
-            len(s) == len(sequences_list[0]) for s in sequences_list
+            len(s) == len(sequences[0]) for s in sequences
         ):
             raise Exception(
                 'Sequences must be of same length when pool_mode = ("full",)'
@@ -680,19 +671,11 @@
         """Compute model accuracy from the input sequences
 
         Args:
-<<<<<<< HEAD
-            sequences_list: [description]
-            batch_size: [description]. Defaults to 1.
-            pass_mode: [description]. Defaults to "forward".
-            tokens_list: [description]. Defaults to None.
-            silent: whereas to display or not progress bar
-=======
             sequences (Union[List[str],str]): list of sequence or fasta file
             batch_size ([type], optional): [description]. Defaults to 1.
             pass_mode ([type], optional): [description]. Defaults to "forward".
             tokens_list ([type], optional): [description]. Defaults to None.
 
->>>>>>> 209f8ec0
         Returns:
             [type]: [description]
         """
@@ -724,23 +707,14 @@
         """Compute model calibration from the input sequences
 
         Args:
-<<<<<<< HEAD
             sequences_list : [description]
             batch_size : [description]. Defaults to 1.
             pass_mode : [description]. Defaults to "forward".
             tokens_list : [description]. Defaults to None.
             n_bins : [description]. Defaults to 10.
             silent: display or not progress bar
-=======
-            sequences (Union[List[str],str]): Either a list of sequences of a fasta file
-            batch_size ([type], optional): [description]. Defaults to 1.
-            pass_mode ([type], optional): [description]. Defaults to "forward".
-            tokens_list ([type], optional): [description]. Defaults to None.
-            n_bins ([type], optional): [description]. Defaults to 10.
-
->>>>>>> 209f8ec0
-        Returns:
-            [type]: [description]
+        Returns:
+            [Dict]: [description]
         """
         if tokens_list is None:
             tokens_list = NATURAL_AAS_LIST
@@ -792,4 +766,5 @@
         version = get_logs_version(exp_path)
         save_name = os.path.join(exp_path, version, self.model_dir + "_finetuned.pt")
         torch.save(lightning_model.model.state_dict(), save_name)
+
         return save_name